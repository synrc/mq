<html><head><meta charset="utf-8" /><meta http-equiv="Content-Type" content="text/html; charset=utf-8" />
<meta name="viewport" content="width=device-width, initial-scale=1.0" />
<meta name="description" content="" /><meta name="author" content="Maxim Sokhatsky" /><title>MQ</title>
    <link rel="stylesheet" href="https://n2o.dev/blank.css" />
    <link rel="stylesheet" href="https://n2o.dev/zima.css" />
    <link rel="stylesheet" href="https://n2o.dev/pro/pro.css" />
</head><body><nav>
<<<<<<< HEAD
    <a href="https://erp.uno">ERP</a>
    <a href="https://mq.erp.uno" style="background:#ededed;">MQTT</a>
</nav><header>
    <a href="https://github.com/erpuno"><img src="https://openmoji.org/data/color/svg/1F4DF.svg" /></a>
    <h1>MQTT</h1>
=======
    <a href="https://erp.uno/en/">ERP</a>
    <a href="https://mq.erp.uno" style="background:#ededed;">MQ</a>
</nav><header>
    <a href="https://github.com/synrc/mq"><img src="https://openmoji.org/data/color/svg/1F4DF.svg" /></a>
    <h1>MQ</h1>
>>>>>>> 16cdb29c
</header><aside>
    <article>
        <section>
            <h3>SYNOPSIS</h3>
            <div>MQTT server is a heart of infrastructure and SYNRC products are
                 compatible with the following MQTT servers: EMQX, NanoMQ, Mosquitto.
                 Here you may find information how to set up those.
            </div>
        </section>
        <section>
            <h3>SERVERS</h3>
            <div><ul><li><a href="man/mosquitto.htm">MOSQUITTO</a></li>
                     <li><a href="man/nanomq.htm">NANOMQ</a></li>
                     <li><a href="man/emqx.htm">EMQX</a></li></ul></div>
            <br />
            <div>
                JUN 2023 © 5HT ISC | VER 1.0
            </div>
        </section>
        <section>
        </section>
    </article>
</aside><main>
    <section>
        <a name="js"></a><h3>MOQUITTO</h3>
        <figure>
        <code>
 $ sudo apt install mosquitto mosquitto-clients
       </code>
        </figure>
    </section>
    <section>
        <a name="js"></a><h3>NANOMQ</h3>
        <figure>
        <code>
 $ git clone git@github.com/emqx/nanomq
       </code>
        </figure>
    </section>
    <section>
        <a name="js"></a><h3>EMQX</h3>
        <figure>
        <code>
 $ git clone git@github.com/emqx/emqx
       </code>
        </figure>
    </section>

</main><footer>
    Made with <span class="heart">❤</span> to EMQ
</footer></body></html><|MERGE_RESOLUTION|>--- conflicted
+++ resolved
@@ -5,19 +5,11 @@
     <link rel="stylesheet" href="https://n2o.dev/zima.css" />
     <link rel="stylesheet" href="https://n2o.dev/pro/pro.css" />
 </head><body><nav>
-<<<<<<< HEAD
-    <a href="https://erp.uno">ERP</a>
-    <a href="https://mq.erp.uno" style="background:#ededed;">MQTT</a>
-</nav><header>
-    <a href="https://github.com/erpuno"><img src="https://openmoji.org/data/color/svg/1F4DF.svg" /></a>
-    <h1>MQTT</h1>
-=======
     <a href="https://erp.uno/en/">ERP</a>
     <a href="https://mq.erp.uno" style="background:#ededed;">MQ</a>
 </nav><header>
     <a href="https://github.com/synrc/mq"><img src="https://openmoji.org/data/color/svg/1F4DF.svg" /></a>
     <h1>MQ</h1>
->>>>>>> 16cdb29c
 </header><aside>
     <article>
         <section>
